/*
 * ui_fileopener.c
 * Copyright 2007-2013 Michael Färber and John Lindgren
 *
 * Redistribution and use in source and binary forms, with or without
 * modification, are permitted provided that the following conditions are met:
 *
 * 1. Redistributions of source code must retain the above copyright notice,
 *    this list of conditions, and the following disclaimer.
 *
 * 2. Redistributions in binary form must reproduce the above copyright notice,
 *    this list of conditions, and the following disclaimer in the documentation
 *    provided with the distribution.
 *
 * This software is provided "as is" and without any warranty, express or
 * implied. In no event shall the authors be liable for any damages arising from
 * the use of this software.
 */

#include <gtk/gtk.h>

#include <libaudcore/drct.h>
#include <libaudcore/i18n.h>
#include <libaudcore/runtime.h>
#include <libaudcore/tuple.h>

#include "internal.h"
#include "libaudgui.h"
#include "libaudgui-gtk.h"

static Index<PlaylistAddItem> get_files (GtkWidget * chooser)
{
    Index<PlaylistAddItem> index;
    GSList * list = gtk_file_chooser_get_uris ((GtkFileChooser *) chooser);

    for (GSList * node = list; node; node = node->next)
        index.append ({String ((const char *) node->data)});

    g_slist_free_full (list, g_free);
    return index;
}

static void open_cb (void * data)
{
    GtkWidget * chooser = (GtkWidget *) data;
    Index<PlaylistAddItem> files = get_files (chooser);
    gboolean open = GPOINTER_TO_INT (g_object_get_data ((GObject *) chooser, "do-open"));

    if (open)
        aud_drct_pl_open_list (std::move (files));
    else
        aud_drct_pl_add_list (std::move (files), -1);

    GtkWidget * toggle = (GtkWidget *) g_object_get_data ((GObject *) chooser, "toggle-button");
    if (gtk_toggle_button_get_active ((GtkToggleButton *) toggle))
        audgui_hide_filebrowser ();
}

static void destroy_cb (GtkWidget * chooser)
{
    char * path = gtk_file_chooser_get_current_folder ((GtkFileChooser *) chooser);
    if (path)
    {
        aud_set_str ("audgui", "filesel_path", path);
        g_free (path);
    }
}

static void toggled_cb (GtkToggleButton * toggle, void * option)
{
    aud_set_bool ("audgui", (const char *) option, gtk_toggle_button_get_active (toggle));
}

static GtkWidget * create_filebrowser (gboolean open)
{
    const char * window_title, * verb, * icon, * toggle_text, * option;

    if (open)
    {
        window_title = _("Open Files");
        verb = _("_Open");
        icon = "document-open";
        toggle_text = _("Close _dialog on open");
        option = "close_dialog_open";
    }
    else
    {
        window_title = _("Add Files");
        verb = _("_Add");
        icon = "list-add";
        toggle_text = _("Close _dialog on add");
        option = "close_dialog_add";
    }

    GtkWidget * window = gtk_window_new(GTK_WINDOW_TOPLEVEL);
    gtk_window_set_type_hint (GTK_WINDOW (window), GDK_WINDOW_TYPE_HINT_DIALOG);
    gtk_window_set_title(GTK_WINDOW(window), window_title);
    gtk_window_set_default_size(GTK_WINDOW(window), 700, 450);
    gtk_container_set_border_width(GTK_CONTAINER(window), 10);

<<<<<<< HEAD
    GtkWidget * vbox = gtk_box_new (GTK_ORIENTATION_VERTICAL, 0);
=======
    GtkWidget * vbox = gtk_vbox_new (false, 0);
>>>>>>> 4138c37f
    gtk_container_add(GTK_CONTAINER(window), vbox);

    GtkWidget * chooser = gtk_file_chooser_widget_new(GTK_FILE_CHOOSER_ACTION_OPEN);
    gtk_file_chooser_set_select_multiple(GTK_FILE_CHOOSER(chooser), true);

    String path = aud_get_str ("audgui", "filesel_path");
    if (path[0])
        gtk_file_chooser_set_current_folder ((GtkFileChooser *) chooser, path);

    gtk_box_pack_start(GTK_BOX(vbox), chooser, true, true, 3);

<<<<<<< HEAD
    GtkWidget * hbox = gtk_box_new (GTK_ORIENTATION_HORIZONTAL, 0);
    gtk_box_pack_end(GTK_BOX(vbox), hbox, FALSE, FALSE, 3);
=======
    GtkWidget * hbox = gtk_hbox_new (false, 0);
    gtk_box_pack_end(GTK_BOX(vbox), hbox, false, false, 3);
>>>>>>> 4138c37f

    GtkWidget * toggle = gtk_check_button_new_with_mnemonic (toggle_text);
    gtk_toggle_button_set_active ((GtkToggleButton *) toggle, aud_get_bool ("audgui", option));
    g_signal_connect (toggle, "toggled", (GCallback) toggled_cb, (void *) option);
    gtk_box_pack_start(GTK_BOX(hbox), toggle, true, true, 3);

    GtkWidget * bbox = gtk_button_box_new (GTK_ORIENTATION_HORIZONTAL);
    gtk_button_box_set_layout(GTK_BUTTON_BOX(bbox), GTK_BUTTONBOX_END);
    gtk_box_set_spacing(GTK_BOX(bbox), 6);
    gtk_box_pack_end(GTK_BOX(hbox), bbox, true, true, 3);

    GtkWidget * action_button = audgui_button_new (verb, icon, open_cb, chooser);
    GtkWidget * close_button = audgui_button_new (_("_Close"), "window-close",
     (AudguiCallback) audgui_hide_filebrowser, nullptr);

    gtk_container_add(GTK_CONTAINER(bbox), close_button);
    gtk_container_add(GTK_CONTAINER(bbox), action_button);

    gtk_widget_set_can_default (action_button, true);
    gtk_widget_grab_default (action_button);

    g_object_set_data ((GObject *) chooser, "toggle-button", toggle);
    g_object_set_data ((GObject *) chooser, "do-open", GINT_TO_POINTER (open));

    g_signal_connect (chooser, "file-activated", (GCallback) open_cb, nullptr);
    g_signal_connect (chooser, "destroy", (GCallback) destroy_cb, nullptr);

    audgui_destroy_on_escape (window);

    return window;
}

EXPORT void audgui_run_filebrowser (bool open)
{
    audgui_show_unique_window (AUDGUI_FILEBROWSER_WINDOW, create_filebrowser (open));
}

EXPORT void audgui_hide_filebrowser (void)
{
    audgui_hide_unique_window (AUDGUI_FILEBROWSER_WINDOW);
}<|MERGE_RESOLUTION|>--- conflicted
+++ resolved
@@ -98,11 +98,7 @@
     gtk_window_set_default_size(GTK_WINDOW(window), 700, 450);
     gtk_container_set_border_width(GTK_CONTAINER(window), 10);
 
-<<<<<<< HEAD
     GtkWidget * vbox = gtk_box_new (GTK_ORIENTATION_VERTICAL, 0);
-=======
-    GtkWidget * vbox = gtk_vbox_new (false, 0);
->>>>>>> 4138c37f
     gtk_container_add(GTK_CONTAINER(window), vbox);
 
     GtkWidget * chooser = gtk_file_chooser_widget_new(GTK_FILE_CHOOSER_ACTION_OPEN);
@@ -114,13 +110,8 @@
 
     gtk_box_pack_start(GTK_BOX(vbox), chooser, true, true, 3);
 
-<<<<<<< HEAD
     GtkWidget * hbox = gtk_box_new (GTK_ORIENTATION_HORIZONTAL, 0);
-    gtk_box_pack_end(GTK_BOX(vbox), hbox, FALSE, FALSE, 3);
-=======
-    GtkWidget * hbox = gtk_hbox_new (false, 0);
     gtk_box_pack_end(GTK_BOX(vbox), hbox, false, false, 3);
->>>>>>> 4138c37f
 
     GtkWidget * toggle = gtk_check_button_new_with_mnemonic (toggle_text);
     gtk_toggle_button_set_active ((GtkToggleButton *) toggle, aud_get_bool ("audgui", option));
