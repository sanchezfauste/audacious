--- conflicted
+++ resolved
@@ -490,15 +490,9 @@
 
 static void * create_titlestring_table (void)
 {
-<<<<<<< HEAD
     GtkWidget * grid = gtk_grid_new ();
     gtk_grid_set_row_spacing ((GtkGrid *) grid, 4);
     gtk_grid_set_column_spacing ((GtkGrid *) grid, 12);
-=======
-    GtkWidget * grid = gtk_table_new (0, 0, false);
-    gtk_table_set_row_spacings ((GtkTable *) grid, 6);
-    gtk_table_set_col_spacings ((GtkTable *) grid, 6);
->>>>>>> 4138c37f
 
     GtkWidget * label = gtk_label_new (_("Title format:"));
     gtk_grid_attach ((GtkGrid *) grid, label, 0, 0, 1, 1);
@@ -512,8 +506,8 @@
 
     GtkWidget * titlestring_cbox;
     create_titlestring_widgets (& titlestring_cbox, & titlestring_entry);
-    gtk_widget_set_hexpand (titlestring_cbox, TRUE);
-    gtk_widget_set_hexpand (titlestring_entry, TRUE);
+    gtk_widget_set_hexpand (titlestring_cbox, true);
+    gtk_widget_set_hexpand (titlestring_entry, true);
     gtk_grid_attach ((GtkGrid *) grid, titlestring_cbox, 1, 0, 1, 1);
     gtk_grid_attach ((GtkGrid *) grid, titlestring_entry, 1, 1, 1, 1);
 
@@ -536,22 +530,14 @@
 
 static void create_playlist_category (void)
 {
-<<<<<<< HEAD
     GtkWidget * vbox = gtk_box_new (GTK_ORIENTATION_VERTICAL, 0);
-=======
-    GtkWidget * vbox = gtk_vbox_new (false, 0);
->>>>>>> 4138c37f
     gtk_container_add ((GtkContainer *) category_notebook, vbox);
     audgui_create_widgets (vbox, playlist_page_widgets, ARRAY_LEN (playlist_page_widgets));
 }
 
 static void create_song_info_category (void)
 {
-<<<<<<< HEAD
     GtkWidget * vbox = gtk_box_new (GTK_ORIENTATION_VERTICAL, 0);
-=======
-    GtkWidget * vbox = gtk_vbox_new (false, 0);
->>>>>>> 4138c37f
     gtk_container_add ((GtkContainer *) category_notebook, vbox);
     audgui_create_widgets (vbox, song_info_page_widgets, ARRAY_LEN (song_info_page_widgets));
 }
@@ -604,22 +590,14 @@
 
 static void * iface_create_prefs_box (void)
 {
-<<<<<<< HEAD
     iface_prefs_box = gtk_box_new (GTK_ORIENTATION_VERTICAL, 0);
-=======
-    iface_prefs_box = gtk_vbox_new (false, 0);
->>>>>>> 4138c37f
     iface_fill_prefs_box ();
     return iface_prefs_box;
 }
 
 static void create_appearance_category (void)
 {
-<<<<<<< HEAD
     GtkWidget * vbox = gtk_box_new (GTK_ORIENTATION_VERTICAL, 0);
-=======
-    GtkWidget * vbox = gtk_vbox_new (false, 0);
->>>>>>> 4138c37f
     gtk_container_add ((GtkContainer *) category_notebook, vbox);
     audgui_create_widgets (vbox, appearance_page_widgets, ARRAY_LEN (appearance_page_widgets));
 }
@@ -685,30 +663,18 @@
 
 static void create_audio_category (void)
 {
-<<<<<<< HEAD
     GtkWidget * audio_page_vbox = gtk_box_new (GTK_ORIENTATION_VERTICAL, 0);
-=======
-    GtkWidget * audio_page_vbox = gtk_vbox_new (false, 0);
->>>>>>> 4138c37f
     audgui_create_widgets (audio_page_vbox, audio_page_widgets, ARRAY_LEN (audio_page_widgets));
     gtk_container_add ((GtkContainer *) category_notebook, audio_page_vbox);
 }
 
 static void create_connectivity_category (void)
 {
-<<<<<<< HEAD
     GtkWidget * connectivity_page_vbox = gtk_box_new (GTK_ORIENTATION_VERTICAL, 0);
     gtk_container_add ((GtkContainer *) category_notebook, connectivity_page_vbox);
 
     GtkWidget * vbox = gtk_box_new (GTK_ORIENTATION_VERTICAL, 0);
-    gtk_box_pack_start ((GtkBox *) connectivity_page_vbox, vbox, TRUE, TRUE, 0);
-=======
-    GtkWidget * connectivity_page_vbox = gtk_vbox_new (false, 0);
-    gtk_container_add ((GtkContainer *) category_notebook, connectivity_page_vbox);
-
-    GtkWidget * vbox = gtk_vbox_new (false, 0);
     gtk_box_pack_start ((GtkBox *) connectivity_page_vbox, vbox, true, true, 0);
->>>>>>> 4138c37f
 
     audgui_create_widgets (vbox, connectivity_page_widgets, ARRAY_LEN (connectivity_page_widgets));
 }
@@ -754,19 +720,11 @@
     gtk_window_set_title ((GtkWindow *) prefswin, _("Audacious Settings"));
     gtk_window_set_default_size ((GtkWindow *) prefswin, 680, 400);
 
-<<<<<<< HEAD
     GtkWidget * vbox = gtk_box_new (GTK_ORIENTATION_VERTICAL, 0);
     gtk_container_add ((GtkContainer *) prefswin, vbox);
 
     GtkWidget * hbox = gtk_box_new (GTK_ORIENTATION_HORIZONTAL,  8);
-    gtk_box_pack_start ((GtkBox *) vbox, hbox, TRUE, TRUE, 0);
-=======
-    GtkWidget * vbox = gtk_vbox_new (false, 0);
-    gtk_container_add ((GtkContainer *) prefswin, vbox);
-
-    GtkWidget * hbox = gtk_hbox_new (false, 6);
     gtk_box_pack_start ((GtkBox *) vbox, hbox, true, true, 0);
->>>>>>> 4138c37f
 
     GtkWidget * scrolledwindow = gtk_scrolled_window_new (nullptr, nullptr);
     gtk_box_pack_start ((GtkBox *) hbox, scrolledwindow, false, false, 0);
@@ -795,31 +753,18 @@
     create_song_info_category ();
     create_plugin_category ();
 
-<<<<<<< HEAD
     GtkWidget * hseparator = gtk_separator_new (GTK_ORIENTATION_HORIZONTAL);
-    gtk_box_pack_start ((GtkBox *) vbox, hseparator, FALSE, FALSE, 6);
+    gtk_box_pack_start ((GtkBox *) vbox, hseparator, false, false, 6);
 
     hbox = gtk_box_new (GTK_ORIENTATION_HORIZONTAL,  0);
-    gtk_box_pack_start ((GtkBox *) vbox, hbox, FALSE, FALSE, 0);
-=======
-    GtkWidget * hseparator = gtk_hseparator_new ();
-    gtk_box_pack_start ((GtkBox *) vbox, hseparator, false, false, 6);
-
-    hbox = gtk_hbox_new (false, 0);
     gtk_box_pack_start ((GtkBox *) vbox, hbox, false, false, 0);
->>>>>>> 4138c37f
 
     GtkWidget * audversionlabel = gtk_label_new (aud_version_string);
     gtk_box_pack_start ((GtkBox *) hbox, audversionlabel, false, false, 0);
     gtk_label_set_use_markup ((GtkLabel *) audversionlabel, true);
 
-<<<<<<< HEAD
     GtkWidget * prefswin_button_box = gtk_button_box_new (GTK_ORIENTATION_HORIZONTAL);
-    gtk_box_pack_start ((GtkBox *) hbox, prefswin_button_box, TRUE, TRUE, 0);
-=======
-    GtkWidget * prefswin_button_box = gtk_hbutton_box_new ();
     gtk_box_pack_start ((GtkBox *) hbox, prefswin_button_box, true, true, 0);
->>>>>>> 4138c37f
     gtk_button_box_set_layout ((GtkButtonBox *) prefswin_button_box, GTK_BUTTONBOX_END);
     gtk_box_set_spacing ((GtkBox *) prefswin_button_box, 6);
 
