--- conflicted
+++ resolved
@@ -91,12 +91,7 @@
 {
     GtkWidget * widget = gtk_drawing_area_new ();
 
-<<<<<<< HEAD
     g_signal_connect (widget, "draw", (GCallback) draw_cb, nullptr);
-    g_signal_connect (widget, "destroy", (GCallback) destroy_cb, nullptr);
-=======
-    g_signal_connect (widget, "expose-event", (GCallback) expose_cb, nullptr);
->>>>>>> 2ff5f99b
 
     audgui_scaled_image_set (widget, pixbuf);
 
