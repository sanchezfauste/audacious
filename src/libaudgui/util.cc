--- conflicted
+++ resolved
@@ -46,36 +46,27 @@
 
 EXPORT void audgui_get_mouse_coords (GtkWidget * widget, int * x, int * y)
 {
-<<<<<<< HEAD
-    if (widget)
-    {
-        int xwin, ywin;
-        GdkRectangle alloc;
+    int xwin, ywin;
+    GdkRectangle alloc;
 
-        GdkWindow * window = gtk_widget_get_window (widget);
-        GdkDisplay * display = gdk_window_get_display (window);
-        GdkDeviceManager * manager = gdk_display_get_device_manager (display);
-        GdkDevice * device = gdk_device_manager_get_client_pointer (manager);
+    GdkWindow * window = gtk_widget_get_window (widget);
+    GdkDisplay * display = gdk_window_get_display (window);
+    GdkDeviceManager * manager = gdk_display_get_device_manager (display);
+    GdkDevice * device = gdk_device_manager_get_client_pointer (manager);
 
-        gdk_window_get_device_position (window, device, & xwin, & ywin, nullptr);
-        gtk_widget_get_allocation (widget, & alloc);
+    gdk_window_get_device_position (window, device, & xwin, & ywin, nullptr);
+    gtk_widget_get_allocation (widget, & alloc);
 
-        * x = xwin - alloc.x;
-        * y = ywin - alloc.y;
-    }
-    else
-    {
-        GdkDisplay * display = gdk_display_get_default ();
-        GdkDeviceManager * manager = gdk_display_get_device_manager (display);
-        GdkDevice * device = gdk_device_manager_get_client_pointer (manager);
-        gdk_device_get_position (device, nullptr, x, y);
-=======
-    gtk_widget_get_pointer (widget, x, y);
+    * x = xwin - alloc.x;
+    * y = ywin - alloc.y;
 }
 
 EXPORT void audgui_get_mouse_coords (GdkScreen * screen, int * x, int * y)
 {
-    gdk_display_get_pointer (gdk_screen_get_display (screen), nullptr, x, y, nullptr);
+    GdkDisplay * display = gdk_screen_get_display (screen);
+    GdkDeviceManager * manager = gdk_display_get_device_manager (display);
+    GdkDevice * device = gdk_device_manager_get_client_pointer (manager);
+    gdk_device_get_position (device, nullptr, x, y);
 }
 
 EXPORT void audgui_get_monitor_geometry (GdkScreen * screen, int x, int y, GdkRectangle * geom)
@@ -87,7 +78,6 @@
         gdk_screen_get_monitor_geometry (screen, i, geom);
         if (x >= geom->x && x < geom->x + geom->width && y >= geom->y && y < geom->y + geom->height)
             return;
->>>>>>> 9a9a321b
     }
 
     /* fall back to entire screen */
