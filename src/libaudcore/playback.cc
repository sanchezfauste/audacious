--- conflicted
+++ resolved
@@ -239,12 +239,8 @@
         // single-song repeats are handled in run_playback()
         do_stop();
     }
-<<<<<<< HEAD
     else if (aud_get_bool ("stop_after_current_song") ||
         aud_get_bool ("stop_after_each_song"))
-=======
-    else if (aud_get_bool("stop_after_current_song"))
->>>>>>> 24fd8521
     {
         do_stop();
         do_next();
