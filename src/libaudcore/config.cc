/*
 * config.c
 * Copyright 2011-2013 John Lindgren
 *
 * Redistribution and use in source and binary forms, with or without
 * modification, are permitted provided that the following conditions are met:
 *
 * 1. Redistributions of source code must retain the above copyright notice,
 *    this list of conditions, and the following disclaimer.
 *
 * 2. Redistributions in binary form must reproduce the above copyright notice,
 *    this list of conditions, and the following disclaimer in the documentation
 *    provided with the distribution.
 *
 * This software is provided "as is" and without any warranty, express or
 * implied. In no event shall the authors be liable for any damages arising from
 * the use of this software.
 */

#include "internal.h"
#include "runtime.h"

#include <assert.h>
#include <string.h>

#include "audstrings.h"
#include "hook.h"
#include "inifile.h"
#include "multihash.h"
#include "runtime.h"
#include "vfs.h"

#define DEFAULT_SECTION "audacious"

static const char * const core_defaults[] = {
<<<<<<< HEAD

 /* general */
 "advance_on_delete", "FALSE",
 "always_resume_paused", "TRUE",
 "clear_playlist", "TRUE",
 "open_to_temporary", "TRUE",
 "recurse_folders", "TRUE",
 "resume_playback_on_startup", "TRUE",
 "show_interface", "TRUE",

 /* equalizer */
 "eqpreset_default_file", "",
 "eqpreset_extension", "",
 "equalizer_active", "FALSE",
 "equalizer_bands", "0,0,0,0,0,0,0,0,0,0",
 "equalizer_preamp", "0",

 /* info popup / info window */
 "cover_name_exclude", "back",
 "cover_name_include", "album,cover,front,folder",
 "filepopup_delay", "5",
 "filepopup_showprogressbar", "FALSE",
 "recurse_for_cover", "FALSE",
 "recurse_for_cover_depth", "0",
 "show_filepopup_for_tuple", "TRUE",
 "use_file_cover", "FALSE",

 /* network */
 "net_buffer_kb", "128",
 "save_url_history", "TRUE",
 "socks_proxy", "FALSE",
 "socks_type", "0",
 "use_proxy", "FALSE",
 "use_proxy_auth", "FALSE",

 /* output */
 "default_gain", "0",
 "enable_replay_gain", "TRUE",
 "enable_clipping_prevention", "TRUE",
 "output_bit_depth", "-1",
 "output_buffer_size", "500",
 "record", "FALSE",
 "record_stream", aud::numeric_string<(int) OutputStream::AfterReplayGain>::str,
 "replay_gain_mode", aud::numeric_string<(int) ReplayGainMode::Track>::str,
 "replay_gain_preamp", "0",
 "soft_clipping", "FALSE",
 "software_volume_control", "FALSE",
 "sw_volume_left", "100",
 "sw_volume_right", "100",
 "volume_delta", "5",

 /* playback */
 "album_shuffle", "FALSE",
 "no_playlist_advance", "FALSE",
 "repeat", "FALSE",
 "shuffle", "FALSE",
 "step_size", "5",
 "stop_after_current_song", "FALSE",
 "stop_after_each_song", "FALSE",

 /* playlist */
 "chardet_fallback", "ISO-8859-1",
=======
    /* clang-format off */
    /* general */
    "advance_on_delete", "FALSE",
    "always_resume_paused", "TRUE",
    "clear_playlist", "TRUE",
    "open_to_temporary", "TRUE",
    "recurse_folders", "TRUE",
    "resume_playback_on_startup", "TRUE",
    "show_interface", "TRUE",

    /* equalizer */
    "eqpreset_default_file", "",
    "eqpreset_extension", "",
    "equalizer_active", "FALSE",
    "equalizer_bands", "0,0,0,0,0,0,0,0,0,0",
    "equalizer_preamp", "0",

    /* info popup / info window */
    "cover_name_exclude", "back",
    "cover_name_include", "album,cover,front,folder",
    "filepopup_delay", "5",
    "filepopup_showprogressbar", "FALSE",
    "recurse_for_cover", "FALSE",
    "recurse_for_cover_depth", "0",
    "show_filepopup_for_tuple", "TRUE",
    "use_file_cover", "FALSE",

    /* network */
    "net_buffer_kb", "128",
    "save_url_history", "TRUE",
    "socks_proxy", "FALSE",
    "socks_type", "0",
    "use_proxy", "FALSE",
    "use_proxy_auth", "FALSE",

    /* output */
    "default_gain", "0",
    "enable_replay_gain", "TRUE",
    "enable_clipping_prevention", "TRUE",
    "output_bit_depth", "-1",
    "output_buffer_size", "500",
    "record", "FALSE",
    "record_stream", aud::numeric_string<(int) OutputStream::AfterReplayGain>::str,
    "replay_gain_mode", aud::numeric_string<(int) ReplayGainMode::Track>::str,
    "replay_gain_preamp", "0",
    "soft_clipping", "FALSE",
    "software_volume_control", "FALSE",
    "sw_volume_left", "100",
    "sw_volume_right", "100",
    "volume_delta", "5",

    /* playback */
    "album_shuffle", "FALSE",
    "no_playlist_advance", "FALSE",
    "repeat", "FALSE",
    "shuffle", "FALSE",
    "step_size", "5",
    "stop_after_current_song", "FALSE",

    /* playlist */
    "chardet_fallback", "ISO-8859-1",
>>>>>>> 24fd8521
#ifdef _WIN32
    "convert_backslash", "TRUE",
#else
    "convert_backslash", "FALSE",
#endif
    "export_relative_paths", "TRUE",
    "folders_in_playlist", "FALSE",
    "generic_title_format", "${?artist:${artist} - }${?album:${album} - }${title}",
    "leading_zero", "FALSE",
    "show_hours", "TRUE",
    "metadata_fallbacks", "TRUE",
    "metadata_on_play", "FALSE",
    "show_numbers_in_pl", "FALSE",
    "slow_probe", "FALSE",
    /* clang-format on */
    nullptr};

enum OpType
{
    OP_IS_DEFAULT,
    OP_GET,
    OP_SET,
    OP_SET_NO_FLAG,
    OP_CLEAR,
    OP_CLEAR_NO_FLAG
};

struct ConfigItem
{
    String section;
    String key;
    String value;
};

struct ConfigNode;

// combined Data and Operation class
struct ConfigOp
{
    OpType type;
    const char * section;
    const char * key;
    String value;
    unsigned hash;
    bool result;

    ConfigNode * add(const ConfigOp *);
    bool found(ConfigNode * node);
};

struct ConfigNode : public MultiHash::Node, public ConfigItem
{
    bool match(const ConfigOp * op) const
    {
        return !strcmp(section, op->section) && !strcmp(key, op->key);
    }
};

typedef MultiHash_T<ConfigNode, ConfigOp> ConfigTable;

static ConfigTable s_defaults, s_config;
static volatile bool s_modified;

ConfigNode * ConfigOp::add(const ConfigOp *)
{
    switch (type)
    {
    case OP_IS_DEFAULT:
        result = !value[0]; /* empty string is default */
        return nullptr;

    case OP_SET:
        result = true;
        s_modified = true;
        // fall-through

    case OP_SET_NO_FLAG:
    {
        ConfigNode * node = new ConfigNode;
        node->section = String(section);
        node->key = String(key);
        node->value = value;
        return node;
    }

    default:
        return nullptr;
    }
}

bool ConfigOp::found(ConfigNode * node)
{
    switch (type)
    {
    case OP_IS_DEFAULT:
        result = !strcmp(node->value, value);
        return false;

    case OP_GET:
        value = node->value;
        return false;

    case OP_SET:
        result = !!strcmp(node->value, value);
        if (result)
            s_modified = true;
        // fall-through

    case OP_SET_NO_FLAG:
        node->value = value;
        return false;

    case OP_CLEAR:
        result = true;
        s_modified = true;
        // fall-through

    case OP_CLEAR_NO_FLAG:
        delete node;
        return true;

    default:
        return false;
    }
}

static bool config_op_run(ConfigOp & op, ConfigTable & table)
{
    if (!op.hash)
        op.hash = str_calc_hash(op.section) + str_calc_hash(op.key);

    op.result = false;
    table.lookup(&op, op.hash, op);
    return op.result;
}

class ConfigParser : public IniParser
{
private:
    String section;

    void handle_heading(const char * heading) { section = String(heading); }

    void handle_entry(const char * key, const char * value)
    {
        if (!section)
            return;

        ConfigOp op = {OP_SET_NO_FLAG, section, key, String(value)};
        config_op_run(op, s_config);
    }
};

void config_load()
{
    StringBuf path = filename_build({aud_get_path(AudPath::UserDir), "config"});
    if (VFSFile::test_file(path, VFS_EXISTS))
    {
        VFSFile file(path, "r");
        if (file)
            ConfigParser().parse(file);
    }

    aud_config_set_defaults(nullptr, core_defaults);

    /* migrate from previous versions */
    if (aud_get_bool("replay_gain_album"))
    {
        aud_set_str("replay_gain_album", "");
        aud_set_int("replay_gain_mode", (int)ReplayGainMode::Album);
    }

    double step_size = aud_get_double("gtkui", "step_size");
    if (step_size > 0)
    {
        aud_set_int("step_size", (int)step_size);
        aud_set_str("gtkui", "step_size", "");
    }

    int volume_delta = aud_get_int("statusicon", "volume_delta");
    if (volume_delta > 0)
    {
        aud_set_int("volume_delta", volume_delta);
        aud_set_str("statusicon", "volume_delta", "");
    }
}

void config_save()
{
    if (!s_modified)
        return;

    Index<ConfigItem> list;

    auto add_to_list = [&](ConfigNode * node) {
        list.append(*node);
        return false;
    };
    auto finish = []() {
        s_modified = false; // must be inside MultiHash lock
    };

    s_config.iterate(add_to_list, finish);

    list.sort([](const ConfigItem & a, const ConfigItem & b) {
        if (a.section == b.section)
            return strcmp(a.key, b.key);
        else
            return strcmp(a.section, b.section);
    });

    String current_heading;

    VFSFile file(filename_build({aud_get_path(AudPath::UserDir), "config"}),
                 "w");
    if (!file)
        goto FAILED;

    for (const ConfigItem & item : list)
    {
        if (item.section != current_heading)
        {
            if (!inifile_write_heading(file, item.section))
                goto FAILED;

            current_heading = item.section;
        }

        if (!inifile_write_entry(file, item.key, item.value))
            goto FAILED;
    }

    if (file.fflush() < 0)
        goto FAILED;

    return;

FAILED:
    AUDWARN("Error saving configuration.\n");
}

EXPORT void aud_config_set_defaults(const char * section,
                                    const char * const * entries)
{
    if (!section)
        section = DEFAULT_SECTION;

    while (1)
    {
        const char * name = *entries++;
        const char * value = *entries++;
        if (!name || !value)
            break;

        ConfigOp op = {OP_SET_NO_FLAG, section, name, String(value)};
        config_op_run(op, s_defaults);
    }
}

void config_cleanup()
{
    s_config.clear();
    s_defaults.clear();
}

EXPORT void aud_set_str(const char * section, const char * name,
                        const char * value)
{
    assert(name && value);

    ConfigOp op = {OP_IS_DEFAULT, section ? section : DEFAULT_SECTION, name,
                   String(value)};
    bool is_default = config_op_run(op, s_defaults);

    op.type = is_default ? OP_CLEAR : OP_SET;
    bool changed = config_op_run(op, s_config);

    if (changed && !section)
        event_queue(str_concat({"set ", name}), nullptr);
}

EXPORT String aud_get_str(const char * section, const char * name)
{
    assert(name);

    ConfigOp op = {OP_GET, section ? section : DEFAULT_SECTION, name};
    config_op_run(op, s_config);

    if (!op.value)
        config_op_run(op, s_defaults);

    return op.value ? op.value : String("");
}

EXPORT void aud_set_bool(const char * section, const char * name, bool value)
{
    aud_set_str(section, name, value ? "TRUE" : "FALSE");
}

EXPORT bool aud_get_bool(const char * section, const char * name)
{
    return !strcmp(aud_get_str(section, name), "TRUE");
}

EXPORT void aud_toggle_bool(const char * section, const char * name)
{
    aud_set_bool(section, name, !aud_get_bool(section, name));
}

EXPORT void aud_set_int(const char * section, const char * name, int value)
{
    aud_set_str(section, name, int_to_str(value));
}

EXPORT int aud_get_int(const char * section, const char * name)
{
    return str_to_int(aud_get_str(section, name));
}

EXPORT void aud_set_double(const char * section, const char * name,
                           double value)
{
    aud_set_str(section, name, double_to_str(value));
}

EXPORT double aud_get_double(const char * section, const char * name)
{
    return str_to_double(aud_get_str(section, name));
}<|MERGE_RESOLUTION|>--- conflicted
+++ resolved
@@ -33,70 +33,6 @@
 #define DEFAULT_SECTION "audacious"
 
 static const char * const core_defaults[] = {
-<<<<<<< HEAD
-
- /* general */
- "advance_on_delete", "FALSE",
- "always_resume_paused", "TRUE",
- "clear_playlist", "TRUE",
- "open_to_temporary", "TRUE",
- "recurse_folders", "TRUE",
- "resume_playback_on_startup", "TRUE",
- "show_interface", "TRUE",
-
- /* equalizer */
- "eqpreset_default_file", "",
- "eqpreset_extension", "",
- "equalizer_active", "FALSE",
- "equalizer_bands", "0,0,0,0,0,0,0,0,0,0",
- "equalizer_preamp", "0",
-
- /* info popup / info window */
- "cover_name_exclude", "back",
- "cover_name_include", "album,cover,front,folder",
- "filepopup_delay", "5",
- "filepopup_showprogressbar", "FALSE",
- "recurse_for_cover", "FALSE",
- "recurse_for_cover_depth", "0",
- "show_filepopup_for_tuple", "TRUE",
- "use_file_cover", "FALSE",
-
- /* network */
- "net_buffer_kb", "128",
- "save_url_history", "TRUE",
- "socks_proxy", "FALSE",
- "socks_type", "0",
- "use_proxy", "FALSE",
- "use_proxy_auth", "FALSE",
-
- /* output */
- "default_gain", "0",
- "enable_replay_gain", "TRUE",
- "enable_clipping_prevention", "TRUE",
- "output_bit_depth", "-1",
- "output_buffer_size", "500",
- "record", "FALSE",
- "record_stream", aud::numeric_string<(int) OutputStream::AfterReplayGain>::str,
- "replay_gain_mode", aud::numeric_string<(int) ReplayGainMode::Track>::str,
- "replay_gain_preamp", "0",
- "soft_clipping", "FALSE",
- "software_volume_control", "FALSE",
- "sw_volume_left", "100",
- "sw_volume_right", "100",
- "volume_delta", "5",
-
- /* playback */
- "album_shuffle", "FALSE",
- "no_playlist_advance", "FALSE",
- "repeat", "FALSE",
- "shuffle", "FALSE",
- "step_size", "5",
- "stop_after_current_song", "FALSE",
- "stop_after_each_song", "FALSE",
-
- /* playlist */
- "chardet_fallback", "ISO-8859-1",
-=======
     /* clang-format off */
     /* general */
     "advance_on_delete", "FALSE",
@@ -155,10 +91,10 @@
     "shuffle", "FALSE",
     "step_size", "5",
     "stop_after_current_song", "FALSE",
+    "stop_after_each_song", "FALSE",
 
     /* playlist */
     "chardet_fallback", "ISO-8859-1",
->>>>>>> 24fd8521
 #ifdef _WIN32
     "convert_backslash", "TRUE",
 #else
